--- conflicted
+++ resolved
@@ -1,31 +1,26 @@
 require(doMC)
-<<<<<<< HEAD
-
-source("~/Dropbox/splicing/leafcutter/differential_splicing/multinomial_glm_multi_conc.R",echo=T)
-=======
 require(R.utils)
 source("multinomial_glm_multi_conc.R",echo=T)
->>>>>>> 827891d8
 
 cluster_results_table=function(results) {
   rows=foreach(res=results) %do% 
-  { if ( !is.list(res) ) data.frame(status=res, loglr=NA, df=NA, p=NA) else 
-    data.frame(status="Success", loglr=res$loglr, df=res$df, p=res$lrtp) }
+  { if ( !is.list(res) ) NULL else 
+    c(loglr=res$loglr, df=res$df, p=res$lrtp) }
   names(rows)=names(results)
   as.data.frame(do.call(rbind, rows))
 }
 
 leafcutter_status=function(results) {
-  foreach(res=results, .combine=c) %do% { if ( !is.list(res) ) res else "Successfully tested" } 
+  unlist( foreach(res=results) %do% { if ( !is.list(res) ) res else "Successfully tested" } )
 }
 
 beta_real=function(r) 
   sweep(r$beta_raw - 1.0/ncol(r$beta_raw), 1, r$beta_scale, "*") 
 
 leaf_cutter_effect_sizes=function(results) {
-  foreach(res=results, .combine=c) %do% {
+  unlist( foreach(res=results) %do% {
     if (is.list(res)) beta_real( res$fit_full$par )[2,] else NULL
-  } 
+  } )
 }
 
 differential_splicing=function(counts, x, max_cluster_size=10, min_samples_per_intron=5, min_samples_per_group=4, min_coverage=20, timeout=10) {
@@ -68,12 +63,12 @@
       return("Not enough valid samples") 
     xFull=cbind(1,x_subset)
     xNull=xFull[,1,drop=F]
-    tryCatch({
+    #tryCatch({
       res <- evalWithTimeout( { 
         dirichlet_multinomial_anova_mc(xFull,xNull,cluster_counts)
       }, timeout=timeout, onTimeout="silent" ) 
       if (is.null(res)) "timeout" else res
-    }, error=function(g) g)
+    #}, error=function(g) g)
   }
   
   sink(type="message")
