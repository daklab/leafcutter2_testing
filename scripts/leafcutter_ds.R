--- conflicted
+++ resolved
@@ -67,31 +67,19 @@
 
 # Make cluster table
 cluster_table          = cluster_results_table(results)
-cluster_table$status   = gsub("\n", "", cluster_table$status) # Make sure we strip newlines from any reported errors
 cluster_table$cluster  = add_chr(cluster_table$cluster)
-cluster_table$p.adjust = p.adjust(cluster_table$p, method="fdr");
 
 # Add gene names to clusters if an exon file is available
 if (!is.null(opt$exon_file)) {
   cat("Loading exons from",opt$exon_file,"\n")
   if (file.exists(opt$exon_file)) {
      tryCatch( {
-<<<<<<< HEAD
-          exons_table=read.table(opt$exon_file, header=T, stringsAsFactors = F)
-          intron_meta=get_intron_meta(rownames(counts))
-          exons_table$chr=add_chr(exons_table$chr)
-          intron_meta$chr=add_chr(intron_meta$chr)
-          clu_gene_map=map_clusters_to_genes(intron_meta, exons_table)
-          rownames(clu_gene_map)=clu_gene_map$clu
-          cluster_table$genes=clu_gene_map[ cluster_table$clu, "genes" ]
-=======
           exons_table     = read.table(opt$exon_file, header=T, stringsAsFactors = F)
           intron_meta     = get_intron_meta(rownames(counts))
           exons_table$chr = add_chr(exons_table$chr)
           intron_meta$chr = add_chr(intron_meta$chr)
           clu_gene_map    = map_clusters_to_genes(intron_meta, exons_table)
           cluster_table   = merge(cluster_table, clu_gene_map, by.x="cluster", by.y="clu", all.x=TRUE)
->>>>>>> c56cd454
      }, error=function(err) warning(as.character(err)) ) # ignore errors here
   } else warning("File ",opt$exon_file," does not exist")
 } else cat("No exon_file provided.\n")
@@ -103,5 +91,5 @@
 write.table( effect_size_table, paste0(opt$output_prefix,"_effect_sizes.txt"), quote=F, col.names = T, row.names = F, sep="\t")
 
 # Save RData image
-save.image(paste0(opt$output_prefix,"_cluster_significance.RData"));
+# save.image(paste0(opt$output_prefix,"_cluster_significance.RData"));
 cat("All done, exiting\n")