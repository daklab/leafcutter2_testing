.onLoad <- function(libname, pkgname) {
<<<<<<< HEAD
  modules <- paste0("stan_fit4", names(stanmodels), "_mod")
  for (m in modules) loadModule(m, what = TRUE)
}

# .onLoad <- function(libname, pkgname) { Rcpp::loadRcppModules() }
=======
	if (!("methods" %in% .packages())) attachNamespace("methods")
	modules <- paste0("stan_fit4", names(stanmodels), "_mod")
	for (m in modules) loadModule(m, what = TRUE)
}
>>>>>>> 0c8f8459
<|MERGE_RESOLUTION|>--- conflicted
+++ resolved
@@ -1,13 +1,10 @@
 .onLoad <- function(libname, pkgname) {
-<<<<<<< HEAD
+
+  # if (!("methods" %in% .packages())) attachNamespace("methods")
+
   modules <- paste0("stan_fit4", names(stanmodels), "_mod")
   for (m in modules) loadModule(m, what = TRUE)
+
+  # .onLoad <- function(libname, pkgname) { Rcpp::loadRcppModules() }
+
 }
-
-# .onLoad <- function(libname, pkgname) { Rcpp::loadRcppModules() }
-=======
-	if (!("methods" %in% .packages())) attachNamespace("methods")
-	modules <- paste0("stan_fit4", names(stanmodels), "_mod")
-	for (m in modules) loadModule(m, what = TRUE)
-}
->>>>>>> 0c8f8459
