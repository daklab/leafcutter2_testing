--- conflicted
+++ resolved
@@ -33,16 +33,6 @@
     stringr,
     doMC,
     optparse,
-<<<<<<< HEAD
-  	shiny,
-  	shinyjs,
-  	DT,
-  	intervals,
-  	shinycssloaders,
-  	gtable
-LinkingTo: StanHeaders (>= 2.8.0), rstan (>= 2.16.0), BH (>= 1.58.0), Rcpp (>=
-    0.11.0), RcppEigen
-=======
     shiny,
     shinyjs,
     DT,
@@ -55,7 +45,6 @@
     BH (>= 1.66.0), 
     Rcpp (>= 0.12.0), 
     RcppEigen (>= 0.3.3.3.0)
->>>>>>> e5608d0d
 RoxygenNote: 6.1.1
 Encoding: UTF-8
 Suggests: knitr,
